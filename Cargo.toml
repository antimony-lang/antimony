--- conflicted
+++ resolved
@@ -20,14 +20,8 @@
 [dependencies]
 structopt = "0.3.26"
 rust-embed = "5.7.0"
-<<<<<<< HEAD
 inkwell = { version = "0.4.0", features = ["llvm10-0"], optional = true }
 qbe = "1.0.0"
 regex = "1.10.4"
 lazy_static = "1.4.0"
-=======
-inkwell = { version = "0.1.0-beta.2", features = ["llvm10-0"], optional = true }
-regex = "1.5.4"
-lazy_static = "1.4.0"
-indextree = "4.3.1"
->>>>>>> c6d3a90f
+indextree = "4.3.1"