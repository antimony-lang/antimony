--- conflicted
+++ resolved
@@ -149,14 +149,9 @@
         Expression::Array(els) => generate_array(els),
         Expression::ArrayAccess(name, expr) => generate_array_access(name, *expr),
         Expression::BinOp(left, op, right) => generate_bin_op(*left, op, *right),
-<<<<<<< HEAD
-        Expression::StructInitialization(_, _) => todo!(),
-        Expression::FieldAccess(_, _) => todo!(),
-        Expression::Selff => todo!(),
-=======
         Expression::StructInitialization(_, fields) => generate_struct_initialization(fields),
         Expression::FieldAccess(expr, field) => generate_field_access(*expr, field),
->>>>>>> 5e4f0a15
+        Expression::Selff => todo!(),
     }
 }
 
@@ -249,14 +244,9 @@
             Expression::Str(s) | Expression::Variable(s) => s,
             Expression::Array(_) => todo!(),
             Expression::BinOp(left, op, right) => generate_bin_op(*left, op, *right),
-<<<<<<< HEAD
-            Expression::StructInitialization(_, _) => todo!(),
-            Expression::Selff => todo!(),
-            Expression::FieldAccess(_, _) => todo!(),
-=======
             Expression::StructInitialization(_, fields) => generate_struct_initialization(fields),
             Expression::FieldAccess(expr, field) => generate_field_access(*expr, field),
->>>>>>> 5e4f0a15
+            Expression::Selff => todo!(),
         })
         .collect::<Vec<String>>()
         .join(",");
